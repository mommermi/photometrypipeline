"""
CATALOG - class structure for dealing with astronomical catalogs,
          FITS_LDAC files, and sqlite databases.

version 0.9, 2016-01-27, michael.mommert@nau.edu
"""
from __future__ import print_function
from __future__ import division

# Photometry Pipeline
# Copyright (C) 2016  Michael Mommert, michael.mommert@nau.edu

# This program is free software: you can redistribute it and/or modify
# it under the terms of the GNU General Public License as published by
# the Free Software Foundation, either version 3 of the License, or
# (at your option) any later version.

# This program is distributed in the hope that it will be useful,
# but WITHOUT ANY WARRANTY; without even the implied warranty of
# MERCHANTABILITY or FITNESS FOR A PARTICULAR PURPOSE.  See the
# GNU General Public License for more details.

# You should have received a copy of the GNU General Public License
# along with this program.  If not, see
# <http://www.gnu.org/licenses/>.


from past.utils import old_div
import os
import sys
import numpy
import logging
#import urllib.request, urllib.error, urllib.parse
import time
import sqlite3 as sql
from scipy import spatial
from astropy.io import fits
import scipy.optimize as optimization
from astroquery.vizier import Vizier
import astropy.units as u
import astropy.coordinates as coord
from astropy.table import Table, Column


# only import if Python3 is used
if sys.version_info > (3,0):
    from builtins import str
    from future import standard_library
    standard_library.install_aliases()
    from builtins import zip
    from builtins import filter
    from builtins import range
    from builtins import object


# pipeline-related modules (only needed for testing)
import _pp_conf

# setup logging
logging.basicConfig(filename = _pp_conf.log_filename,
                    level    = _pp_conf.log_level,
                    format   = _pp_conf.log_formatline,
                    datefmt  = _pp_conf.log_datefmt)


class catalog(object):
    def __init__(self, catalogname, display=False):
        self.data         = None # will be an astropy table
        self.catalogname  = catalogname
        self.obstime      = [None, None] # observation midtime (JD) +
                                         # duration
        self.obj          = None # header target name
        self.origin       = '' # where does the data come from?
        self.history      = '' # catalog history
        self.magsys       = '' # [AB|Vega|instrumental]
        self.display      = display

    #### data access functions

    @property
    def shape(self):
        """
        return: tuple of number of sources and fields
        """
        try:
            return (len(self.data), len(self.fields))
        except AttributeError:
            return (len(self.data), len(self.data.columns))

    @property
    def fields(self):
        """
        return: array of all available fields
        """
        return self.data.columns

    def __getitem__(self, ident):
        """
        return: source or field
        """
        return self.data[ident]


    ##### data manipulation functions

    def reject_sources_other_than(self, condition):
        """
        reject sources based on condition
        input: condition
        return: number of sources left
        """

        n_raw = self.shape[0]

        self.data = self.data[condition]

        logging.info('%s:reject %s sources' %
                     (self.catalogname, n_raw-self.shape[0]))

        return len(self.data)


    def reject_sources_with(self, condition):
        """
        reject sources based on condition
        input: condition
        return: number of sources left
        """

        n_raw = self.shape[0]
        self.data = self.data[~condition]

        logging.info('%s:reject %s sources' %
                     (self.catalogname, n_raw-self.shape[0]))

        return n_raw - len(self.data)


    def add_field(self, field_name, field_array, field_type='D'):
        """
        single-field wrapper for add_fields
        """
        ### numpy.recarray treatment
        #return self.add_fields([field_name], [field_array], [field_type])

        ### astropy.table treatment
        return self.data.add_column(Column(field_array, name=field_name,
                                           format=field_type))


    def add_fields(self, field_names, field_arrays, field_types):
        """
        add fields to self.data
        input: field_names, field_arrays, field_types
        output: number of added fields
        """

        assert len(field_names) == len(field_arrays) == len(field_types)

        if self.data is None:
            self.data = Table()

        for i in range(len(field_names)):
            self.data.add_column(Column(numpy.array(field_arrays[i]),
                                        name=field_names[i],
                                        format=field_types[i]))

        return len(field_arrays)




    ##### data io

    ### online catalog access

    def download_catalog(self, ra_deg, dec_deg, rad_deg,
                         max_sources, save_catalog=False,
                         max_mag=21):
        """
        download existing catalog from VIZIER server using self.catalogname
        input: ra_deg, dec_deg, rad_deg, max_sources, (display_progress),
               (sort=['ascending', 'descending', None])
        return: number of sources downloaded

        astrometric catalogs: ra.deg, dec.deg, e_ra.deg, e_dec.deg,
                              mag, e_mag, [epoch_jd, Gaia only]
        photometric catalogs: ra.deg, dec.deg, e_ra.deg, e_dec.deg,
                              [mags], [e_mags], epoch_jd
        """


        ### setup Vizier query
        # note: column filters uses original Vizier column names
        # -> green column names in Vizier

        if self.display:
            print(('query Vizier for %s at %7.3f/%+8.3f in ' \
                   + 'a %.2f deg radius') % \
                   (self.catalogname, ra_deg, dec_deg, rad_deg), end=' ')
            sys.stdout.flush()
        logging.info(('query Vizier for %s at %7.3f/%+8.3f in ' \
                   + 'a %.2f deg radius') % \
                   (self.catalogname, ra_deg, dec_deg, rad_deg))

        field = coord.SkyCoord(ra=ra_deg, dec=dec_deg, unit=(u.deg, u.deg),
                               frame='icrs')

        if self.catalogname == 'GAIA':
            # astrometric catalog
            vquery = Vizier(columns=['Source', 'RA_ICRS', 'DE_ICRS',
                                     'e_RA_ICRS', 'e_DE_ICRS', 'pmRA',
                                     'pmDE', 'phot_g_mean_mag'],
                            column_filters={"phot_g_mean_mag":
                                            ("<%f" % max_mag)},
                            row_limit = max_sources)

            try:
                self.data = vquery.query_region(field,
                                                width=("%fd" % rad_deg),
                                                catalog="I/337/gaia")[0]
            except IndexError:
                if self.display:
                    print('no data available from %s' % self.catalogname)
                logging.error('no data available from %s' % self.catalogname)
                return 0


                ### rename column names using PP conventions
            self.data.rename_column('Source', 'ident')
            self.data.rename_column('RA_ICRS', 'ra.deg')
            self.data.rename_column('DE_ICRS', 'dec.deg')
            self.data.rename_column('e_RA_ICRS', 'e_ra.deg')
            self.data['e_ra.deg'].convert_unit_to(u.deg)
            self.data.rename_column('e_DE_ICRS', 'e_dec.deg')
            self.data['e_dec.deg'].convert_unit_to(u.deg)
            self.data.rename_column('__Gmag_', 'mag')

            self.data.add_column(Column(numpy.ones(len(self.data))*2457023.5,
                                        name='epoch_jd', unit=u.day))

            ### TBD:
            # - implement proper error ellipse handling
            # - implement propor motion handling for DR2

        elif self.catalogname == '2MASS':
            # photometric catalog
            vquery = Vizier(columns=['2MASS', 'RAJ2000', 'DEJ2000', 'errMaj',
                                     'errMin', 'errPA', 'Jmag', 'e_Jmag',
                                     'Hmag', 'e_Hmag', 'Kmag', 'e_Kmag'],
                            column_filters={"Jmag":
                                            ("<%f" % max_mag)},
                            row_limit = max_sources)

            try:
                self.data = vquery.query_region(field,
                                                width=("%fd" % rad_deg),
                                                catalog="II/246/out")[0]
            except IndexError:
                if self.display:
                    print('no data available from %s' % self.catalogname)
                logging.error('no data available from %s' % self.catalogname)
                return 0

            ### rename column names using PP conventions
            self.data.rename_column('_2MASS', 'ident')
            self.data.rename_column('RAJ2000', 'ra.deg')
            self.data.rename_column('DEJ2000', 'dec.deg')
            self.data['mag'] = self.data['Jmag'] # use J as default mag

            ### determine RA and Dec positional uncertainties and
            #   add respective columns
            self.data['errPA'][self.data['errPA'] == 0] = 1 # workaround

            arc_xopt = numpy.arctan(-self.data['errMin']/self.data['errMaj']*
                                    numpy.tan(self.data['errPA'].to(u.rad)))
            ra_err  = abs(self.data['errMaj']*numpy.cos(arc_xopt)*
                          numpy.cos(self.data['errPA'].to(u.rad))-
                          self.data['errMin']*numpy.sin(arc_xopt)*
                          numpy.sin(self.data['errPA'].to(u.rad)))
            self.data.add_column(Column(data=ra_err*1000,
                                        name='e_ra.deg', unit=u.mas),
                                        index=2)

            arc_yopt = numpy.arctan(self.data['errMin']/self.data['errMaj']*
                                    numpy.cos(self.data['errPA'].to(u.rad))/
                                    numpy.sin(self.data['errPA'].to(u.rad)))
            dec_err = abs(self.data['errMaj']*numpy.cos(arc_yopt)*
                          numpy.sin(self.data['errPA'].to(u.rad))+
                          self.data['errMin']*numpy.sin(arc_yopt)*
                          numpy.cos(self.data['errPA'].to(u.rad)))
            self.data.add_column(Column(data=dec_err*1000,
                                        name='e_dec.deg', unit=u.mas), index=3)

            # remove error ellipse columns
            self.data.remove_column('errMaj')
            self.data.remove_column('errMin')
            self.data.remove_column('errPA')

        elif self.catalogname == 'URAT-1':
            # astrometric catalog
            vquery = Vizier(columns=['URAT1', 'RAJ2000', 'DEJ2000',
                                     'sigm', 'f.mag', 'e_f.mag',],
                            column_filters={"f.mag":
                                            ("<%f" % max_mag)},
                            row_limit = max_sources)

            try:
                self.data = vquery.query_region(field,
                                                width=("%fd" % rad_deg),
                                                catalog="I/329/urat1")[0]
            except IndexError:
                if self.display:
                    print('no data available from %s' % self.catalogname)
                logging.error('no data available from %s' % self.catalogname)
                return 0

            ### rename column names using PP conventions
            self.data.rename_column('URAT1', 'ident')
            self.data.rename_column('RAJ2000', 'ra.deg')
            self.data.rename_column('DEJ2000', 'dec.deg')
            self.data.rename_column('f.mag', 'mag')
            self.data.rename_column('e_f.mag', 'e_mag')

            self.data.add_column(Column(data=self.data['sigm'].data,
                                        name='e_ra.deg',
                                        unit=self.data['sigm'].unit),
                                 index=2)
            self.data.add_column(Column(data=self.data['sigm'].data,
                                        name='e_dec.deg',
                                        unit=self.data['sigm'].unit),
                                 index=4)
            self.data.remove_column('sigm')



        elif self.catalogname == 'APASS9':
            # photometric catalog
            vquery = Vizier(columns=['recno', 'RAJ2000', 'DEJ2000',
                                     'e_RAJ2000',
                                     'e_DEJ2000', 'Vmag', 'e_Vmag',
                                     'Bmag', 'e_Bmag', "g'mag", "e_g'mag",
                                     "r'mag", "e_r'mag", "i'mag", "e_i'mag"],
                            column_filters={"Vmag":
                                            ("<%f" % max_mag)},
                            row_limit = max_sources)

            try:
                self.data = vquery.query_region(field,
                                                width=("%fd" % rad_deg),
                                                catalog="II/336/apass9")[0]
            except IndexError:
                if self.display:
                    print('no data available from %s' % self.catalogname)
                logging.error('no data available from %s' % self.catalogname)
                return 0

            ### rename column names using PP conventions
            self.data.rename_column('recno', 'ident')
            self.data.rename_column('RAJ2000', 'ra.deg')
            self.data.rename_column('DEJ2000', 'dec.deg')
            self.data.rename_column('e_RAJ2000', 'e_ra.deg')
            self.data.rename_column('e_DEJ2000', 'e_dec.deg')
            self.data.rename_column('g_mag', 'gmag')
            self.data.rename_column('e_g_mag', 'e_gmag')
            self.data.rename_column('r_mag', 'rmag')
            self.data.rename_column('e_r_mag', 'e_rmag')
            self.data.rename_column('i_mag', 'imag')
            self.data.rename_column('e_i_mag', 'i_gmag')

        elif self.catalogname == 'SDSS-R9':
            vquery = Vizier(columns=['SDSS9', 'RAJ2000', 'DEJ2000',
                                     'e_RAJ2000',
                                     'e_DEJ2000', 'umag', 'e_umag',
                                     'gmag', 'e_gmag', 'rmag', 'e_rmag',
                                     'imag', 'e_imag', 'zmag', 'e_zmag'],
                            column_filters={"gmag":
                                            ("<%f" % max_mag)},
                            row_limit = max_sources)
            try:
                self.data = vquery.query_region(field,
                                                width=("%fd" % rad_deg),
                                                catalog="V/139/sdss9")[0]
            except IndexError:
                if self.display:
                    print('no data available from %s' % self.catalogname)
                logging.error('no data available from %s' % self.catalogname)
                return 0

            ### rename column names using PP conventions
            self.data.rename_column('SDSS9', 'ident')
            self.data.rename_column('RAJ2000', 'ra.deg')
            self.data.rename_column('DEJ2000', 'dec.deg')
            self.data.rename_column('e_RAJ2000', 'e_ra.deg')
            self.data.rename_column('e_DEJ2000', 'e_dec.deg')

            # perform correction to AB system for SDSS
            # http://www.sdss3.org/dr8/algorithms/fluxcal.php#SDSStoAB
            self.data['umag'] -= 0.04
            self.data['zmag'] += 0.02

        if self.display:
            print ('%d sources retrieved.' % len(self.data))
        logging.info('%d sources retrieved' % len(self.data))

        self.history = '%d sources downloaded' % len(self.data)

        # convert all coordinate uncertainties to degrees
        self.data['e_ra.deg'] = self.data['e_ra.deg'].to(u.deg)
        self.data['e_dec.deg'] = self.data['e_dec.deg'].to(u.deg)


        # set catalog magnitude system
        self.magsystem = _pp_conf.allcatalogs_magsys[self.catalogname]

        # write ldac catalog
        if save_catalog:
            self.write_ldac(self.catalogname+'.cat')

        return self.shape[0]



    ### FITS/LDAC interface

    def read_ldac(self, filename, fits_filename=None, maxflag=None,
                  time_keyword='MIDTIMJD', exptime_keyword='EXPTIME',
                  object_keyword='OBJECT', telescope_keyword='TEL_KEYW'):
        """
        read in FITS_LDAC file
        input: LDAC filename
        return: (number of sources, number of fields)
        """

        # load LDAC file
        hdulist  = fits.open(filename, ignore_missing_end=True)

        if len(hdulist) < 3:
            print(('ERROR: %s seems to be empty; check LOG file if ' +
                   'Source Extractor ran properly') % filename)
            logging.error(('ERROR: %s seems to be empty; check LOG file if ' +
                   'Source Extractor ran properly') % filename)
            return None


        # load data array
        self.data = Table(hdulist[2].data)

        # set other properties
        telescope = ''
        for line in hdulist[1].data[0][0]:
            if telescope_keyword in line:
                telescope = line.split('\'')[1]
        self.catalogname = filename
        self.origin      = '%s;%s' % (telescope.strip(), fits_filename)
        self.magsys      = 'instrumental'

        # reject flagged sources (if requested)
        if maxflag is not None:
            self.reject_sources_other_than(self.data['FLAGS'] <= maxflag)
            # FLAGS <= 3: allow for blending and nearby sources

        # read data from image header, if requested
        if fits_filename is not None:
            fitsheader = fits.open(fits_filename,
                                   ignore_missing_end=True)[0].header
            self.obstime[0] = float(fitsheader[time_keyword])
            self.obstime[1] = float(fitsheader[exptime_keyword])
            self.obj        = fitsheader[object_keyword]

        # rename columns
        if 'XWIN_WORLD' in self.fields:
            self.data.rename_column('XWIN_WORLD', 'ra.deg')
        if 'YWIN_WORLD' in self.fields:
            self.data.rename_column('YWIN_WORLD', 'dec.deg')

        logging.info('read %d sources in %d columns from LDAC file %s' %
                     (self.shape[0], self.shape[1], filename))

        hdulist.close()

        return self.shape


    def write_ldac(self, ldac_filename):
        """
        write data in new FITS_LDAC file (mainly for use in SCAMP)
        input: filename, ra/dec field names, projection_type
        return: number of sources written to file
        """

        ### create primary header (empty)
        primaryhdu = fits.PrimaryHDU(header=fits.Header())

        ### create header table
        hdr_col = fits.Column(name='Field Header Card', format='1680A',
                              array=["obtained through Vizier"])
        hdrhdu = fits.BinTableHDU.from_columns(fits.ColDefs([hdr_col]))
        hdrhdu.header['EXTNAME'] = ('LDAC_IMHEAD')
        #hdrhdu.header['TDIM1'] = ('(80, 36)') # remove?

        ### create data table
        colname_dic = {'ra.deg': 'XWIN_WORLD', 'dec.deg': 'YWIN_WORLD',
                       'e_ra.deg': 'ERRAWIN_WORLD',
                       'e_dec.deg': 'ERRBWIN_WORLD',
                       'mag': 'MAG'}
        format_dic = {'ra.deg': '1D', 'dec.deg': '1D',
                      'e_ra.deg': '1E',
                      'e_dec.deg': '1E',
                      'mag': '1E'}
        disp_dic = {'ra.deg': 'E15', 'dec.deg': 'E15',
                    'e_ra.deg': 'E12',
                    'e_dec.deg': 'E12',
                    'mag': 'F8.4'}
        unit_dic = {'ra.deg': 'deg', 'dec.deg': 'deg',
                    'e_ra.deg': 'deg',
                    'e_dec.deg': 'deg',
                    'mag': 'mag'}

        data_cols = []
        for col_name in self.data.columns:
            if not col_name in list(colname_dic.keys()):
                continue
            data_cols.append(fits.Column(name=colname_dic[col_name],
                                         format=format_dic[col_name],
                                         array=self.data[col_name],
                                         unit=unit_dic[col_name],
                                         disp=disp_dic[col_name]))

        data_cols.append(fits.Column(name='MAGERR',
                                     disp='F8.4',
                                     format='1E',
                                     unit='mag',
                                     array=numpy.ones(len(self.data))*0.01))
        data_cols.append(fits.Column(name='OBSDATE',
                                     disp='F13.8',
                                     format='1D',
                                     unit='yr',
                                     array=numpy.ones(len(self.data))*2015.0))

        datahdu = fits.BinTableHDU.from_columns(fits.ColDefs(data_cols))
        datahdu.header['EXTNAME'] = ('LDAC_OBJECTS')

        nsrc = len(self.data)

        # # combine HDUs and write file
        hdulist = fits.HDUList([primaryhdu, hdrhdu, datahdu])
        hdulist.writeto(ldac_filename, clobber=True)

        logging.info('wrote %d sources from %s to LDAC file' %
                     (nsrc, ldac_filename))

        return nsrc


    ### ascii interface

    def write_ascii(self, filename):
        """
        write catalog to ascii table
        input: target filename
        return: number of sources written to file
        """

        # prepare headerline and formatline
        legend, headerline, formatline  = '', '', ''
        for idx in range(len(self.fields)):
            legend += '%d - %s\n' % (idx, self.fields[idx])
            headerline += ('|%13s ' % str(self.fields[idx]))
            if 'E' in str(self.data.formats[idx]):
                formatline += '%15E'
            elif 'D' in str(self.data.formats[idx]):
                formatline += '%15f'
            elif 'I' in str(self.data.formats[idx]) or \
                 'J' in str(self.data.formats[idx]):
                formatline += '%15d'

        # write data into file
        numpy.savetxt(filename, self.data, fmt=formatline,
                      header=legend+headerline)

        logging.info('wrote %d sources from %s to ASCII file %s' %
                     (self.shape[0], self.catalogname, filename))

        return self.shape[0]


    ### SQLite interface

    def write_database (self, filename):
        """
        write catalog object to SQLite database file
        input: target filename
        output: number of sources written to file
        """

        # open database file (delete existing ones)
        os.remove(filename) if os.path.exists(filename) else None
        db_conn = sql.connect(filename)
        db = db_conn.cursor()

        # create header table
        db.execute("CREATE TABLE header (" + \
                   "[name] TEXT, [origin] TEXT, [description] TEXT, " + \
                   "[magsys] TEXT, [obstime] REAL, [exptime] REAL, [obj] TEXT)")
        db.execute("INSERT INTO header VALUES (?,?,?,?,?,?,?)",
                   (self.catalogname, self.origin, self.history,
                    self.magsys, self.obstime[0], self.obstime[1],
                    self.obj))


        # create data table
        table_cmd = "CREATE TABLE data ("
        for key_idx, key in enumerate(self.fields):
            db_key = key
            if type(self.data[key][0]) == numpy.float32 \
               or type(self.data[key][0]) == numpy.float64:
                table_cmd += "'%s' REAL" % db_key
            if type(self.data[key][0]) == numpy.int16 \
               or type(self.data[key][0]) == numpy.int32:
                table_cmd += "'%s' INTEGER" % db_key
            if type(self.data[key][0]) == numpy.string_:
                table_cmd += "'%s' TEXT" % db_key
            if key_idx < len(self.fields)-1:
                table_cmd += ", "

        table_cmd += ")"
        db.execute(table_cmd)

        # create a data array in which data types are converted to SQL types
        sqltypes = {numpy.float32:numpy.float64, numpy.float64:numpy.float64,
                    numpy.int16:numpy.int64, numpy.int32:numpy.int64}
        data_cols = [self.data[key].astype(sqltypes[type(self.data[key][0])]) \
                     for key in self.fields]
        data = [[data_cols[j][i] for j in range(len(data_cols))] \
                for i in range(len(data_cols[0]))]
        db.executemany("INSERT INTO data VALUES (" + \
                       ','.join(['?' for i in range(len(self.fields))]) + \
                       ')', data)

        db_conn.commit()

        # return number of objects written to database
        db.execute("SELECT COUNT(DISTINCT %s) FROM data" % self.fields[0].name)
        n_obj = db.fetchall()[0][0]

        logging.info('wrote %d sources from catalog %s to database file %s' %
                     (n_obj, " | ".join([self.catalogname, self.origin,
                                         self.history]),
                      filename))

        return n_obj


    def read_database (self, filename):
        """ read in photometry database into catalog """

        # open database file
        try:
            db_conn = sql.connect(filename)
            db = db_conn.cursor()
        except:
            if self.display:
                print('ERROR: could not find database', filename)
                logging.error('ERROR: could not find database', filename)
            return []

        # query database header
        db.execute("SELECT * FROM header")
        rows = db.fetchall()

        self.catalogname = rows[0][0].encode('ascii')
        self.origin      = rows[0][1].encode('ascii')
        self.history     = rows[0][2].encode('ascii')
        self.magsys      = rows[0][3].encode('ascii')
        self.obstime[0]  = rows[0][4]
        self.obstime[1]  = rows[0][5]
        self.obj         = rows[0][6].encode('ascii')

        # query database sources
        db.execute("SELECT * FROM data")
        rows = db.fetchall()

        # read in field names and types
        fieldnames, types = [], []
        type_dict = {float:numpy.float64, int:numpy.int64, str:numpy.string_}
        for key_idx, key in enumerate(db.description):
            fieldnames.append(key[0])
            types.append(type_dict[type(rows[0][key_idx])])

        # read in data in FITS_rec structure by creating a
        # temporary FITS table
        data = [[] for i in range(len(fieldnames))]
        for row in rows:
            for col in range(len(row)):
                data[col].append(types[col](row[col]))
        type_dict = {numpy.float64:'E', numpy.int64:'I', numpy.string_:'A'}
        columns = [fits.Column(name=fieldnames[idx],
                               format=type_dict[types[idx]],
                               array=data[idx])
                   for idx in range(len(data))]
        tbhdu = fits.BinTableHDU.from_columns(columns)

        self.data = Table(tbhdu.data)

        return self.shape[0]



    ##### filter transformations

    def lin_func(self, x, a, b):
        return a*x + b

    def transform_filters (self, targetfilter):
        """
        transform a given catalog into a different filter band; crop the
        resulting catalog to only those sources that have transformed magnitudes
        transformed magnitudes start with an asterisk
        input: targetfilter name
        return: number of transformed magnitudes
        """

        ### TBD: modify this function to make use of table functionality

        if len(self.data) == 0:
            return 0

        ### SDSS to BVRI
        ### transformations based on Chonis & Gaskell 2008, AJ, 135
        if (('SDSS' in self.catalogname) and
            (targetfilter in {'B', 'V', 'R', 'I'}) and
            (self.magsystem == 'AB')):

            logging.info(('trying to transform %d SDSS sources to ' \
                          + '%s') % (self.shape[0], targetfilter))

            mags = numpy.array([self['gmag'], self['rmag'],
                                self['imag'],
                                self['e_gmag'],
                                self['e_rmag'],
                                self['e_imag'],
                                self['umag'],
                                self['e_umag']])

            # ### template for adding astropy.table columns
            # self.data.add_column(Column(self.data['Jmag']+1.7495*cidx**3
            #                             - 2.7785*cidx**2
            #                             + 5.215*cidx + 0.1980,
            #                             name='_Bmag',
            #                             unit=u.mag))



            # lbl   = {'_Bmag':0 , '_e_Bmag': 1, '_Vmag': 2, '_e_Vmag': 3,
            #          '_Rmag': 4, '_e_Rmag': 5, '_Imag': 6, '_e_Imag': 7}
            # nmags = [numpy.zeros(self.shape[0]) for i in range(len(lbl))]

            # sort out sources that do not meet the C&G requirements
            keep_idc = (mags[1]-mags[2] > 0.08) & (mags[1]-mags[2] < 0.5) & \
                       (mags[0]-mags[1] > 0.2)  & (mags[0]-mags[1] < 1.4) & \
                       (mags[0] >= 14.5)        & (mags[0] < 19.5) & \
                       (mags[1] >= 14.5)        & (mags[1] < 19.5) & \
                       (mags[2] >= 14.5)        & (mags[2] < 19.5)
            filtered_mags = numpy.array([mags[i][keep_idc]
                                         for i in range(len(mags))])

            # ... derive a linear best fit and remove outliers (>3 sigma)
            ri = numpy.array(filtered_mags[1]) - numpy.array(filtered_mags[2])
            gr = numpy.array(filtered_mags[0]) - numpy.array(filtered_mags[1])

            if len(ri) == 0 or len(gr) == 0:
                logging.warning('no suitable stars for transformation to %s' %
                                targetfilter)
                return 0

            param = optimization.curve_fit(self.lin_func, ri, gr, [1,0])[0]
            resid = numpy.sqrt((old_div((ri+param[0]*gr-param[0]*param[1]),
                                (param[0]**2+1)))**2+
                               (param[0]*(ri+param[0]*gr-param[0]*param[1])/
                                (param[0]**2+1)+param[1]-gr)**2)
            remove = numpy.where(numpy.array(resid) > 3.*numpy.std(resid))[0]

            keep = [idx for idx in numpy.arange(len(keep_idc))[keep_idc]
                    if idx not in set(remove)]

            # transformed magnitudes; uncertainties through Gaussian and C&G2008
            nmags = numpy.array([numpy.empty(len(mags[0])),
                                 numpy.empty(len(mags[0]))])
            if targetfilter == 'U':
                nmags[0] = mags[6] - 0.854
                nmags[1] = numpy.sqrt(mags[7]**2 + 0.007**2)
            elif targetfilter == 'B':
                nmags[0]   = mags[0] + 0.327*(mags[0] - mags[1]) + 0.216
                nmags[1] = numpy.sqrt(((1+0.327)*mags[3])**2 \
                                      + (0.327*mags[4])**2 \
                                      + ((mags[0]-mags[1])*0.047)**2\
                                      + 0.027**2)
            elif targetfilter == 'V':
                nmags[0]   = mags[0] - 0.587*(mags[0] - mags[1]) - 0.011
                nmags[1] = numpy.sqrt(((1+0.587)*mags[3])**2 \
                                      + (0.587*mags[4])**2 \
                                      + ((mags[0]-mags[1])*0.022)**2 \
                                      + 0.011**2)
            elif targetfilter == 'R':
                nmags[0]   = mags[1] - 0.272*(mags[1] - mags[2]) - 0.159
                nmags[1] = numpy.sqrt(((1-0.272)*mags[4])**2 \
                                      + (0.272*mags[5])**2 \
                                      + ((mags[1]-mags[2])*0.092)**2 \
                                      + 0.022**2)
            # elif targetfilter == 'I':
            #     nmags[0]   = mags[2] - 0.337*(mags[1] - mags[2]) - 0.370
            #     nmags[1] = numpy.sqrt(((1+0.337)*mags[5])**2 \
            #                           + (0.337*mags[4])**2 \
            #                           + ((mags[1]-mags[2])*0.191)**2 \
            #                           + 0.041**2)

            ##### experimental!!!!! Based on Connor's transformations
            elif targetfilter == 'I':
                nmags[0]   = mags[2] - 0.2526*(mags[1] - mags[2]) - 0.3636
                nmags[1] = numpy.sqrt(((1+0.2526)*mags[5])**2 \
                                      + (0.2526*mags[4])**2 \
                                      + ((mags[1]-mags[2])*0.191)**2 \
                                      + 0.028**2)

            # add new filter and according uncertainty to catalog
            self.add_field('_'+targetfilter+'mag', nmags[0])
            self.add_field('_e_'+targetfilter+'mag', nmags[1])

            # get rid of sources that have not been transformed
            self.data = self.data[keep]

            self.catalogname  += '_transformed'
            self.history += ', %d transformed to %s (Vega)' % \
                            (self.shape[0], targetfilter)
            self.magsystem = 'AB (ugriz), Vega (%s)' % targetfilter

            logging.info(('%d sources sucessfully transformed to %s' %
                          (self.shape[0], targetfilter)))


            return self.shape[0]


        ### APASS to R/I
        # todo: include g magnitudes and account for color
        elif ('URAT' in self.catalogname or
              'APASS' in self.catalogname and
              (targetfilter == 'R' or targetfilter == 'I')
              and self.magsystem == 'Vega'):

            logging.info('trying to transform %d %s sources to %s' %
                          (self.shape[0], self.catalogname, targetfilter))


            ### transformations based on Chonis & Gaskell 2008, AJ, 135
            mags = numpy.array([self['rmag'],
                                self['imag'],
                                self['e_rmag'],
                                self['e_imag']])

            # sort out sources that do not meet the C&G requirements
            keep_idc = (mags[0]-mags[1] > 0.08) & (mags[0]-mags[1] < 0.5)

            # transformed magnitudes; uncertainties through Gaussian and C&G2008
            nmags = numpy.array([numpy.empty(len(mags[0])),
                                 numpy.empty(len(mags[0]))])

            if targetfilter == 'R':
                nmags[0]   = mags[0] - 0.272*(mags[0] - mags[1]) - 0.159
                nmags[1] = numpy.sqrt(((1-0.272)*mags[2])**2 \
                                      + (0.272*mags[3])**2 \
                                      + ((mags[0]-mags[1])*0.092)**2 \
                                      + 0.022**2)
            elif targetfilter == 'I':
                nmags[0]   = mags[1] - 0.337*(mags[0] - mags[1]) - 0.370
                nmags[1] = numpy.sqrt(((1+0.337)*mags[3])**2 \
                                      + (0.337*mags[2])**2 \
                                      + ((mags[0]-mags[1])*0.191)**2 \
                                      + 0.041**2)

            # add new filter and according uncertainty to catalog
            self.add_field('_'+targetfilter+'mag', nmags[0])
            self.add_field('_e_'+targetfilter+'mag', nmags[1])

            # get rid of sources that have not been transformed
            self.data = self.data[keep_idc]

            self.catalogname  += '_transformed'
            self.history += ', %d transformed to %s (Vega)' % \
                            (self.shape[0], targetfilter)
            self.magsystem = 'Vega'

            logging.info('%d sources sucessfully transformed to %s' % \
                         (self.shape[0], targetfilter))

            return self.shape[0]



        ### 2MASS to UKIRT YZJHK)
        elif (self.catalogname.find('2MASS') > -1) and \
           (targetfilter in {'Y_UKIRT', 'Z_UKIRT', 'J_UKIRT', \
                             'H_UKIRT', 'K_UKIRT'}) and \
           (self.magsystem == 'Vega'):

            logging.info(('trying to transform %d 2MASS sources to ' \
                          +'UKIRT YZJHK') % self.shape[0])

            # transformations using the recipe by Hodgkin et al. 2009, MNRAS
            mags  = [self['Jmag'], self['Hmag'], self['Kmag'],
                     self['e_Jmag'], self['e_Hmag'],
                     self['e_Kmag']]
            lbl   = {'_Ymag': 0, '_e_Ymag': 1, '_Zmag': 2, '_e_Zmag': 3,
                     '_Jmag': 4, '_e_Jmag': 5, '_Hmag': 6, '_e_Hmag': 7,
                     '_Kmag': 8, '_e_Kmag': 9}
            nmags = [numpy.zeros(self.shape[0]) for i in range(len(lbl))]


            for idx in range(self.shape[0]):
                keep = True
                # remove objects with extreme J-Ks color index
                cidx = mags[0][idx]-mags[1][idx]
                if cidx < -0.1 or cidx > 1.0:
                    keep = False
                # reject faint stars based on Figure 6 by Hodgkin et
                # al. 2009, MNRAS
                if mags[0][idx] > 18 or mags[1][idx] > 17:
                    keep = False

                if keep:
                    # 0.064 (sig: 0.035) is a systematic offset
                    # between UKIRT_Z and SDSS_Z
                    nmags[lbl['_Zmag']][idx]   = mags[0][idx] \
                                                 + 0.95*(mags[0][idx]
                                                         - mags[1][idx]) + 0.064
                    nmags[lbl['_e_Zmag']][idx] = numpy.sqrt(mags[3][idx]**2 \
                                                            + 0.035**2)

                    nmags[lbl['_Ymag']][idx]   = mags[0][idx] \
                                                 + 0.5*(mags[0][idx] \
                                                        - mags[1][idx]) + 0.08
                    nmags[lbl['_e_Ymag']][idx] = mags[3][idx]

                    oldH = mags[1][idx]
                    nmags[lbl['_Hmag']][idx]   = mags[1][idx] \
                                                 + 0.07*(mags[0][idx] - \
                                                         mags[2][idx]) - 0.03
                    nmags[lbl['_e_Hmag']][idx] = mags[4][idx]

                    nmags[lbl['_Jmag']][idx]   = mags[0][idx] \
                                                 - 0.065*(mags[0][idx] - oldH)
                    nmags[lbl['_e_Jmag']][idx] = mags[3][idx]

                    nmags[lbl['_Kmag']][idx]    = mags[2][idx] \
                                                  + 0.01*(mags[0][idx] \
                                                          - mags[2][idx])
                    nmags[lbl['_e_Kmag']][idx]  = mags[5][idx]

                else:
                    for mag in list(lbl.keys()):
                        nmags[lbl[mag]][idx] = 99
<<<<<<< HEAD

=======
                        
>>>>>>> bb24f898
            # append nmags arrays to catalog
            for key, idx in list(lbl.items()):
                self.add_field(key, nmags[idx])

            # get rid of sources that have not been transformed
            self.data = self.data[self['_Zmag'] < 99]

            self.catalogname  += '_transformed'
            self.history += ', %d transformed to UKIRT YZJHK (Vega)' %\
                            self.shape[0]
            self.magsystem = 'Vega'

            logging.info('%d sources sucessfully transformed to UKIRT YZJHK' % \
                         self.shape[0])

            return self.shape[0]


        ### 2MASS to Warner BVRI (not accounting for galactic extinction)
        elif (self.catalogname == '2MASS') and \
           (targetfilter in {'B', 'V', 'R', 'I'}) and \
           (self.magsystem == 'Vega'):

            logging.info(('trying to transform %d 2MASS sources to ' \
                          + 'Warner %s') % (self.shape[0], targetfilter))

            # transformations using the recipe by Warner 2007, MPBu
            mags  = [self['Jmag'], self['Kmag'], self['e_Jmag']]
            lbl   = {'_Bmag':0 , '_e_Bmag': 1, '_Vmag': 2, '_e_Vmag': 3, 
                     '_Rmag': 4, '_e_Rmag': 5, '_Imag': 6, '_e_Imag': 7}
            nmags = [numpy.zeros(self.shape[0]) for i in range(len(lbl))]

            for idx in range(self.shape[0]):
                keep = True
                # remove objects with extreme J-Ks color index
                cidx = mags[0][idx]-mags[1][idx]
                if cidx < -0.1 or cidx > 1.0:
                    keep = False
                # reject faint stars based on Figure 6 by Hodgkin et
                # al. 2009, MNRAS
                if mags[0][idx] > 18 or mags[1][idx] > 17:
                    keep = False

                if keep:
                    nmags[lbl['_Bmag']][idx]   = mags[0][idx] + 1.7495*cidx**3 \
                                                - 2.7785*cidx**2 \
                                                + 5.215*cidx + 0.1980
                    nmags[lbl['_e_Bmag']][idx] = numpy.sqrt(0.08*0.08 +
                                                           mags[2][idx]**2)

                    nmags[lbl['_Vmag']][idx]   = mags[0][idx] + 1.4688*cidx**3 \
                                                - 2.3250*cidx**2 \
                                                + 3.5143*cidx + 0.1496
                    nmags[lbl['_e_Vmag']][idx] = numpy.sqrt(0.05*0.05 + 
                                                           mags[2][idx]**2)

                    nmags[lbl['_Rmag']][idx]   = mags[0][idx] + 1.1230*cidx**3 \
                                                - 1.7849*cidx**2 \
                                                + 2.5105*cidx + 0.1045
                    nmags[lbl['_e_Rmag']][idx] = numpy.sqrt(0.08*0.08 + 
                                                           mags[2][idx]**2)
                
                    nmags[lbl['_Imag']][idx]   = mags[0][idx] + 0.2963*cidx**3 \
                                                - 0.4866*cidx**2 \
                                                + 1.2816*cidx + 0.0724
                    nmags[lbl['_e_Imag']][idx] = numpy.sqrt(0.03*0.03 + 
                                                           mags[2][idx]**2)
                else:
                    for mag in lbl.keys():
                        nmags[lbl[mag]][idx] = 99

            # append nmags arrays to catalog
            for key, idx in lbl.items():
                self.add_field(key, nmags[idx])
                
            # get rid of sources that have not been transformed
            self.data = self.data[self['_Vmag'] < 99]

            self.catalogname  += '_transformed'
            self.history += ', %d transformed to Warner %s (Vega)' % \
                            (self.shape[0], targetfilter)
            self.magsystem = 'Vega'

            logging.info('%d sources sucessfully transformed to Warner %s' % \
                         (self.shape[0], targetfilter))
            
            return self.shape[0]


                        
        ### SDSS to UKIRT Z
        elif (self.catalogname.find('SDSS') > -1) and \
             targetfilter == 'Z_UKIRT' and \
             self.catalogname == 'AB':

            logging.info(('trying to transform %d SDSS sources to ' \
                          + 'UKIRT Z') % self.shape[0])

            ### transformations using the recipe by Hodgkin et al. 2009, MNRAS
            # select sources for input catalog
            mags  = [self['zmag'], self['imag'], self['e_zmag']]
            lbl   = {'_Zmag': 0, '_e_Zmag': 1}
            nmags = [numpy.zeros(self.shape[0]) for i in range(len(lbl))]

            for idx in range(self.shape[0]):
                # transformations according to Hewett et al. 2006, MNRAS
                # (slope is average of III and V classes)
                nmags[lbl['_Zmag']][idx]   = mags[0][idx] - 0.01 + 0.06* \
                                             (mags[1][idx]-mags[0][idx])-0.528
                nmags[lbl['_e_Zmag']][idx] = mags[2][idx]

            # append nmags arrays to catalog
            for key, idx in list(lbl.items()):
                self.add_field(key, nmags[idx])

            # get rid of sources that have not been transformed
            self.data = self.data[self['_Zmag'] < 99]

            self.catalogname  += '_transformed'
            self.history += ', %d transformed to UKIRT Z (Vega)' % \
                            self.shape[0]
            self.magsystem = 'AB (ugriz), Z_UKIRT (Vega)'

            logging.info('%d sources sucessfully transformed to UKIRT Z' % \
                         self.shape[0])

            return self.shape[0]

        else:
            if self.display:
                print('ERROR: no transformation from %s to %s available' % \
                    (self.catalogname, targetfilter))
            return 0


    ##### catalog operations


    def match_with(self, catalog,
                   match_keys_this_catalog=['ra.deg', 'dec.deg'],
                   match_keys_other_catalog=['ra.deg', 'dec.deg'],
                   extract_this_catalog=['ra.deg', 'dec.deg'],
                   extract_other_catalog=['ra.deg', 'dec.deg'],
                   tolerance=old_div(0.5,3600.)):
        """ match sources from different catalogs based on two fields
            (e.g., postions)
            return: requested fields for matched sources
            note: will only match exclusive pairs

            TBD: replace this routine with something that uses
                 astropy.table functionality; how about astropy.coord matching?
        """

        this_tree = spatial.KDTree(list(zip(self[match_keys_this_catalog[0]].data,
                                       self[match_keys_this_catalog[1]].data)))

        # kd-tree matching
        if tolerance is not None:
            other_tree = spatial.KDTree(\
                            list(zip(catalog[match_keys_other_catalog[0]].data,
                                catalog[match_keys_other_catalog[1]].data)))

            match = this_tree.query_ball_tree(other_tree, tolerance)

            indices_this_catalog  = [x for x in range(len(match)) if len(match[x]) == 1]
            indices_other_catalog = [x[0] for x in list(filter((lambda x: len(x)==1), match))]

        else:
            # will find the closest match for each target in this catalog
            other_cat = list(zip(catalog[match_keys_other_catalog[0]].data,
                            catalog[match_keys_other_catalog[1]].data))

            match = this_tree.query(other_cat)

            indices_this_catalog, indices_other_catalog = [], []

            for target_idx in range(self.shape[0]):
                other_cat_indices = numpy.where(match[1]==target_idx)[0]
                if len(other_cat_indices) > 0:
                    # find closest match
                    min_idx = other_cat_indices[numpy.argmin([match[0][i] for i in other_cat_indices])]

                    indices_this_catalog.append(target_idx)
                    indices_other_catalog.append(min_idx)


        ### match outputs based on indices provided and require
        ### extract_fields to be filled
        assert len(indices_this_catalog) == len(indices_other_catalog)
        indices = list(zip(indices_this_catalog, indices_other_catalog))
        # check if element is either not nan or not a float
        check_not_nan = lambda x: not numpy.isnan(x) if \
                                  (type(x) is numpy.float_) else True

        indices = [i for i in indices if all([check_not_nan(self[i[0]][key])
                                        for key in extract_this_catalog] \
                                       + [check_not_nan(catalog[i[1]][key])
                                          for key in extract_other_catalog])]
        output_this_catalog  = [self[key][[i[0] for i in indices]]
                                for key in extract_this_catalog]
        output_other_catalog = [catalog[key][[i[1] for i in indices]]
                                for key in extract_other_catalog]

        return [output_this_catalog, output_other_catalog]





##### Test Routines

### LDAC routines

# test = catalog('ldac test')
# read = test.read_fits('testdata/test.ldac', maxflag=0)
# print '%d sources and %d columns read from ldac file' % \
#     (read[0], read[1])

# print test.write_ascii('testdata/test.ldac.dat'), \
#     'sources sucessfully written to ascii file'

# print test.write_fits('testdata/test_written.ldac'), \
#     'sources successfully written to fits file'

# print test.write_database('testdata/test.ldac.db')


### catalog download and manipulation

# cat1 = catalog('APASS9')
# print(cat1.download_catalog(80, 0, 0.5, 10000), 'sources grabbed from', cat1.catalogname)
# print(cat1.fields)
# print(cat1[0])

# cat2 = catalog('2MASS')
# print cat2.download_catalog(80, 0, 0.5, 10000), 'sources grabbed from', cat2.catalogname
# print cat2[305]
# print cat2.fields

# cat3 = catalog('SDSS-R9')
# print cat3.download_catalog(80, 40, 0.5, 10000), 'sources grabbed from', cat3.catalogname
#print cat3[305]
#print cat3.fields

# cat4 = catalog('USNO-B1')
# print cat4.download_catalog(80, 0, 0.5, 10000), 'sources grabbed from', cat4.catalogname
# print cat4[305]
# print cat4.fields


# print cat2.shape, cat2.history
# print cat2.transform_filters('V'), 'sources transformed to V'      #2MASS to BVRI
# print cat2.shape, cat2.history

# print cat2.shape, cat2.history
# print cat2.transform_filters('K_UKIRT'), 'sources transformed to K'      #2MASS to UKIRT
# print cat2.shape, cat2.history

# print cat3.shape, cat3.history
# print cat3.transform_filters('Z_UKIRT'), 'sources transformed to Z'      #SDSS to UKIRT
# print cat3.shape, cat3.history

# print cat1.shape, cat1.history
# print cat1.transform_filters('I'), 'sources transformed to I'      #SDSS to BVRI
# print cat1.shape, cat1.history
# for i in cat1:
#    print i['_Imag'], i['rmag'], i['imag']



# print test.write_database('test.db'), 'sources written to database file'

# cat4 = catalog('')
# print cat4.read_database('test.db'), 'sources read from database file'


# ### test preliminary Gaia implementation
# cat = catalog('SDSS-R9')
# cat.download_gaiadr1(294.99525, 0.065194, 0.5, 10, max_mag=15, write_ldac=True)
# #cat.download_gaiadr1(239.708791667, 6.10333333333, 0.211666666667, 100, max_mag=20, write_ldac=True)

# print len(cat.data.columns)<|MERGE_RESOLUTION|>--- conflicted
+++ resolved
@@ -960,11 +960,7 @@
                 else:
                     for mag in list(lbl.keys()):
                         nmags[lbl[mag]][idx] = 99
-<<<<<<< HEAD
-
-=======
                         
->>>>>>> bb24f898
             # append nmags arrays to catalog
             for key, idx in list(lbl.items()):
                 self.add_field(key, nmags[idx])
@@ -981,7 +977,6 @@
                          self.shape[0])
 
             return self.shape[0]
-
 
         ### 2MASS to Warner BVRI (not accounting for galactic extinction)
         elif (self.catalogname == '2MASS') and \
