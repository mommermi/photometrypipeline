--- conflicted
+++ resolved
@@ -104,10 +104,6 @@
     fixed_aprad = float(args.fixed_aprad)
     snr = float(args.snr)
     solar = args.solar
-<<<<<<< HEAD
-=======
-    #reject = args.reject[0]
->>>>>>> cc302ad0
     reject = args.reject
     filenames = args.images
 
