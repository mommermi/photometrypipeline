--- conflicted
+++ resolved
@@ -481,18 +481,11 @@
 
         if display:
             print('write photometry results for %s' % target)
-<<<<<<< HEAD
-        outf = open('photometry_%s.dat' % target.replace(' ', '_'), 'w')
-        outf.writelines('#filename julian_date ast_mag ast_sig ast_ra ast_dec '
-                        '[1] [2] [3] [4] [5] ZP ZP_sig inst_mag in_sig [6] '
-                        '[7] [8] [9]\n')
-=======
         outf = open('photometry_%s.dat' % target.replace(' ', '_'), 'w'
         outf.write('#                          filename    julian_date '
                    'ast_mag ast_sig        ast_ra       ast_dec    '
                    '[1]   [2]    [3]   [4]    [5]       ZP ZP_sig '
                    'inst_mag in_sig   [6] [7] [8] [9]\n')
->>>>>>> 4a4275e2
 
         for dat in data:
 
